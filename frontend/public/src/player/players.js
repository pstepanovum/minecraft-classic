import { spawn, CLIENT_WORLD_CONFIG, camera, scene, chunkManager, chunkWorker } from '../script.js';


const JUMP_SPEED = 0.15;
const GRAVITY = 0.008;
const TERMINAL_VELOCITY = -3;

const WALK_SPEED = 0.0697;
const SPRINT_SPEED = 0.112;
const SNEAK_SPEED = 0.03;
const FLY_SPEED = 1.5;

const MOUSE_LOOK_SENSITIVITY = 0.002;

let yVelocity = 0;
let isPointerLocked = false;
let isSprinting = false;
let isSneaking = false;
let isOnGround = false;
let lastTargetBlock = null;



// Reusable vectors
const moveVector = new THREE.Vector3();
const newPosition = new THREE.Vector3();
const slideVector = new THREE.Vector3();
const slidePosition = new THREE.Vector3();
const collisionNormal = new THREE.Vector3();
const groundCheck = new THREE.Vector3();
const playerBox = new THREE.Box3();
const blockBox = new THREE.Box3();
const blockPosition = new THREE.Vector3();
const matrix = new THREE.Matrix4();

//-------------------------- Player Constants --------------------------//
const PLAYER_WIDTH = 0.6;
const PLAYER_HEIGHT = 1.6;
const HEAD_SIZE = 0.5;
const BODY_WIDTH = 0.6;
const BODY_HEIGHT = 0.8;
const BODY_DEPTH = 0.3;
const LIMB_WIDTH = 0.3;
const LIMB_HEIGHT = 0.8;
const LIMB_DEPTH = 0.3;

// UV mapping constants (assuming 64x64 texture)
const TEXTURE_SIZE = 64;
const UV_UNIT = 1 / TEXTURE_SIZE;
const UV_PADDING = 0.001; // Small padding to prevent texture bleeding

function createPaddedUVs(uvCoords) {
    const [x, y, width, height] = uvCoords;
    
    // Convert pixel coordinates to UV coordinates (0-1 range) with padding
    const u1 = (x * UV_UNIT) + UV_PADDING;
    const v1 = 1 - ((y + height) * UV_UNIT) + UV_PADDING;
    const u2 = ((x + width) * UV_UNIT) - UV_PADDING;
    const v2 = 1 - (y * UV_UNIT) - UV_PADDING;
    
    // Front face UVs with proper orientation
    return [
        u1, v2,  // bottom-left
        u2, v2,  // bottom-right
        u1, v1,  // top-left
        u2, v1   // top-right
    ];
}

// Improved UV maps with slight insets to prevent bleeding
const UV_MAPS = {
    head: {
        front:  [8.1, 8.1, 7.8, 7.8],    // Slightly inset from edges
        back:   [24.1, 8.1, 7.8, 7.8],
        top:    [8.1, 0.1, 7.8, 7.8],
        bottom: [16.1, 0.1, 7.8, 7.8],
        right:  [0.1, 8.1, 7.8, 7.8],
        left:   [16.1, 8.1, 7.8, 7.8]
    },
    body: {
        front:  [20.1, 20.1, 7.8, 11.8],
        back:   [32.1, 20.1, 7.8, 11.8],
        top:    [20.1, 16.1, 7.8, 3.8],
        bottom: [28.1, 16.1, 7.8, 3.8],
        right:  [16.1, 20.1, 3.8, 11.8],
        left:   [28.1, 20.1, 3.8, 11.8]
    },
    arm: {
        front:  [44.1, 20.1, 3.8, 11.8],
        back:   [52.1, 20.1, 3.8, 11.8],
        top:    [44.1, 16.1, 3.8, 3.8],
        bottom: [48.1, 16.1, 3.8, 3.8],
        right:  [40.1, 20.1, 3.8, 11.8],
        left:   [48.1, 20.1, 3.8, 11.8]
    },
    leg: {
        front:  [4.1, 20.1, 3.8, 11.8],
        back:   [12.1, 20.1, 3.8, 11.8],
        top:    [4.1, 16.1, 3.8, 3.8],
        bottom: [8.1, 16.1, 3.8, 3.8],
        right:  [0.1, 20.1, 3.8, 11.8],
        left:   [8.1, 20.1, 3.8, 11.8]
    }
};

export function createPlayer(scene, playerData, textureAtlas, isLocalPlayer) {
    const player = new THREE.Group();
    player.isFlying = false;
    player.collisionsEnabled = true;

    // Get spawn position
    const spawnPosition = spawn(playerData.position?.x, playerData.position?.z);
    
    // Set initial position
    player.position.set(
        spawnPosition.x,
        playerData.position?.y || spawnPosition.y,
        spawnPosition.z
    );
    
    player.userData.id = playerData.id;
    player.animationTime = 0;
    player.isMoving = false;
    player.lastPosition = player.position.clone();

    // Rest of the createPlayer code...
    const textureLoader = new THREE.TextureLoader();
    const texture = textureLoader.load(textureAtlas);
    texture.magFilter = THREE.NearestFilter;
    texture.minFilter = THREE.NearestFilter;
    texture.generateMipmaps = false;
    
    const material = new THREE.MeshBasicMaterial({
        map: texture,
        alphaTest: 0.5,
        transparent: true,
        side: THREE.FrontSide
    });

    const parts = createPlayerParts(material);
    const playerModel = new THREE.Group();
    
    // Store references to limbs for animation
    player.leftArm = parts[2];  // Assuming arms are index 2 and 3
    player.rightArm = parts[3];
    player.leftLeg = parts[4];  // Assuming legs are index 4 and 5
    player.rightLeg = parts[5];

    parts.forEach(part => playerModel.add(part));

    if (isLocalPlayer) {
        playerModel.visible = false;
    }

    player.add(playerModel);
    scene.add(player);
    return player;
}

function createPlayerParts(material) {
    const playerParts = [];

    // Create head with improved UV mapping
    const headGeometry = new THREE.BoxGeometry(HEAD_SIZE, HEAD_SIZE, HEAD_SIZE);
    const headUvs = [];
    headUvs.push(...createPaddedUVs(UV_MAPS.head.right));
    headUvs.push(...createPaddedUVs(UV_MAPS.head.left));
    headUvs.push(...createPaddedUVs(UV_MAPS.head.top));
    headUvs.push(...createPaddedUVs(UV_MAPS.head.bottom));
    headUvs.push(...createPaddedUVs(UV_MAPS.head.back));
    headUvs.push(...createPaddedUVs(UV_MAPS.head.front));
    headGeometry.setAttribute('uv', new THREE.Float32BufferAttribute(headUvs, 2));
    
    const head = new THREE.Mesh(headGeometry, material);
    head.position.y = PLAYER_HEIGHT / 2 + HEAD_SIZE / 2;
    playerParts.push(head);

    // Create body with improved UV mapping
    const bodyGeometry = new THREE.BoxGeometry(BODY_WIDTH, BODY_HEIGHT, BODY_DEPTH);
    const bodyUvs = [];
    bodyUvs.push(...createPaddedUVs(UV_MAPS.body.right));
    bodyUvs.push(...createPaddedUVs(UV_MAPS.body.left));
    bodyUvs.push(...createPaddedUVs(UV_MAPS.body.top));
    bodyUvs.push(...createPaddedUVs(UV_MAPS.body.bottom));
    bodyUvs.push(...createPaddedUVs(UV_MAPS.body.back));
    bodyUvs.push(...createPaddedUVs(UV_MAPS.body.front));
    bodyGeometry.setAttribute('uv', new THREE.Float32BufferAttribute(bodyUvs, 2));
    
    const body = new THREE.Mesh(bodyGeometry, material);
    body.position.y = PLAYER_HEIGHT / 2 - BODY_HEIGHT / 2;
    playerParts.push(body);

    // Improved limb creation function with proper UV mapping
    function createLimb(uvMap, position) {
        const limbGeometry = new THREE.BoxGeometry(LIMB_WIDTH, LIMB_HEIGHT, LIMB_DEPTH);
        const limbUvs = [];
        limbUvs.push(...createPaddedUVs(uvMap.right));
        limbUvs.push(...createPaddedUVs(uvMap.left));
        limbUvs.push(...createPaddedUVs(uvMap.top));
        limbUvs.push(...createPaddedUVs(uvMap.bottom));
        limbUvs.push(...createPaddedUVs(uvMap.back));
        limbUvs.push(...createPaddedUVs(uvMap.front));
        limbGeometry.setAttribute('uv', new THREE.Float32BufferAttribute(limbUvs, 2));
        
        const limb = new THREE.Mesh(limbGeometry, material);
        limb.position.copy(position);
        return limb;
    }

    // Create limbs with improved UV mapping
    const limbs = [
        {
            uvMap: UV_MAPS.arm,
            position: new THREE.Vector3(-BODY_WIDTH / 2 - LIMB_WIDTH / 2, PLAYER_HEIGHT / 2 - LIMB_HEIGHT / 2, 0)
        },
        {
            uvMap: UV_MAPS.arm,
            position: new THREE.Vector3(BODY_WIDTH / 2 + LIMB_WIDTH / 2, PLAYER_HEIGHT / 2 - LIMB_HEIGHT / 2, 0)
        },
        {
            uvMap: UV_MAPS.leg,
            position: new THREE.Vector3(-BODY_WIDTH / 4, PLAYER_HEIGHT / 2 - BODY_HEIGHT - LIMB_HEIGHT / 2, 0)
        },
        {
            uvMap: UV_MAPS.leg,
            position: new THREE.Vector3(BODY_WIDTH / 4, PLAYER_HEIGHT / 2 - BODY_HEIGHT - LIMB_HEIGHT / 2, 0)
        }
    ].map(({ uvMap, position }) => createLimb(uvMap, position));

    playerParts.push(...limbs);

    // Set improved shadow properties
    playerParts.forEach((part) => {
        part.castShadow = true;
        part.receiveShadow = true;
    });

    return playerParts;
}
export function addPlayerControls(player, camera, scene, canvas) {
    const controls = {
        forward: false,
        backward: false,
        left: false,
        right: false,
        jump: false,
        up: false,
        down: false,
        sprint: false,
        sneak: false,
        toggleCollisions: true
    };

    player.yaw = 0;
    player.pitch = 0;
    player.isFlying = false;
    player.collisionsEnabled = true;

    let lastTouchX = 0;
    let lastTouchY = 0;
    let isPointerLocked = false;

<<<<<<< HEAD
    const keyToButtonMap = {
        'w': 'up',
        'a': 'left',
        's': 'down',
        'd': 'right'
    };

=======
>>>>>>> f03eec65
    function handleKeyEvent(event, isKeyDown) {
        const key = event.key.toLowerCase();
        const keyMap = {
            'w': 'forward',
            's': 'backward',
            'a': 'left',
            'd': 'right',
            ' ': 'jump',
            'q': 'down',
            'e': 'up',
            'shift': 'sprint',
            'control': 'sneak'
        };

        if (keyMap[key]) {
            controls[keyMap[key]] = isKeyDown;
        }

<<<<<<< HEAD
        if (keyToButtonMap[key]) {
            const button = document.getElementById(keyToButtonMap[key]);
            if (button) {
                if (isKeyDown) {
                    button.classList.add('highlight');
                } else {
                    button.classList.remove('highlight');
                }
            }
        }

=======
>>>>>>> f03eec65
        if (isKeyDown) {
            switch (key) {
                case 'f':
                    player.isFlying = !player.isFlying;
                    console.log(`Fly mode ${player.isFlying ? 'enabled' : 'disabled'}`);
                    break;
                case 'c':
                    player.collisionsEnabled = !player.collisionsEnabled;
                    console.log(`Collisions ${player.collisionsEnabled ? 'enabled' : 'disabled'}`);
                    break;
            }
        }
    }

    window.addEventListener('keydown', event => handleKeyEvent(event, true));
    window.addEventListener('keyup', event => handleKeyEvent(event, false));

    function updateCameraRotation() {
        camera.rotation.order = 'YXZ';
        camera.rotation.y = player.yaw;
        camera.rotation.x = player.pitch;

        if (player.children[0]) {
            player.children[0].rotation.y = player.yaw;
        }
    }

    function onMouseMove(event) {
        if (!isPointerLocked) return;
        player.yaw -= event.movementX * MOUSE_LOOK_SENSITIVITY;
        player.pitch -= event.movementY * MOUSE_LOOK_SENSITIVITY;
        player.pitch = Math.max(-Math.PI / 2, Math.min(Math.PI / 2, player.pitch));
        updateCameraRotation();
    }

    function onTouchStart(event) {
        if (event.touches.length === 1) {
            lastTouchX = event.touches[0].clientX;
            lastTouchY = event.touches[0].clientY;
        }
    }

    function onTouchMove(event) {
        if (event.touches.length === 1) {
            const touch = event.touches[0];
            const deltaX = touch.clientX - lastTouchX;
            const deltaY = touch.clientY - lastTouchY;

            player.yaw -= deltaX * MOUSE_LOOK_SENSITIVITY;
            player.pitch -= deltaY * MOUSE_LOOK_SENSITIVITY;
            player.pitch = Math.max(-Math.PI / 2, Math.min(Math.PI / 2, player.pitch));
            updateCameraRotation();

            lastTouchX = touch.clientX;
            lastTouchY = touch.clientY;
        }
    }

    function onPointerLockChange() {
        isPointerLocked = document.pointerLockElement === canvas;
    }

    document.addEventListener('touchstart', onTouchStart);
    document.addEventListener('touchmove', onTouchMove);
    document.addEventListener('pointerlockchange', onPointerLockChange);
    document.addEventListener('mousemove', onMouseMove);
    canvas.addEventListener('click', () => canvas.requestPointerLock());
<<<<<<< HEAD

    // Add event listeners for touch controls
    document.getElementById('up').addEventListener('touchstart', () => controls.forward = true);
    document.getElementById('up').addEventListener('touchend', () => controls.forward = false);
    document.getElementById('down').addEventListener('touchstart', () => controls.backward = true);
    document.getElementById('down').addEventListener('touchend', () => controls.backward = false);
    document.getElementById('left').addEventListener('touchstart', () => controls.left = true);
    document.getElementById('left').addEventListener('touchend', () => controls.left = false);
    document.getElementById('right').addEventListener('touchstart', () => controls.right = true);
    document.getElementById('right').addEventListener('touchend', () => controls.right = false);
=======
>>>>>>> f03eec65

    function updatePlayerMovement() {
        const isSprinting = controls.sprint;
        const isSneaking = controls.sneak;

        let currentSpeed = WALK_SPEED;
        if (player.isFlying) {
            currentSpeed = FLY_SPEED;
        } else if (isSprinting) {
            currentSpeed = SPRINT_SPEED;
        } else if (isSneaking) {
            currentSpeed = SNEAK_SPEED;
        }

        const moveVector = new THREE.Vector3(
            (controls.right ? 1 : 0) - (controls.left ? 1 : 0),
            0,
            (controls.backward ? 1 : 0) - (controls.forward ? 1 : 0)
        ).normalize().multiplyScalar(currentSpeed);

        if (player.isFlying) {
            moveVector.y = (controls.up ? 1 : 0) - (controls.down ? 1 : 0);
            moveVector.normalize().multiplyScalar(currentSpeed);
            moveVector.applyQuaternion(camera.quaternion);
        } else {
            moveVector.applyAxisAngle(new THREE.Vector3(0, 1, 0), player.yaw);
        }

        const newPosition = player.position.clone().add(moveVector);
        const collisionResult = checkCollision(newPosition, scene, player);
        if (!collisionResult.collides) {
            player.position.copy(newPosition);
        } else {
            const slideVector = moveVector.clone().projectOnPlane(collisionResult.normal);
            const slidePosition = player.position.clone().add(slideVector);
            if (!checkCollision(slidePosition, scene, player).collides) {
                player.position.copy(slidePosition);
            }
        }

        applyMovementWithCollision(player, moveVector, scene);

        if (!player.isFlying) {
            applyVerticalPhysics(controls, player, scene);
        }

        camera.position.copy(player.position).add(new THREE.Vector3(0, player.isFlying ? 0 : 0.9, 0));
    }

    return updatePlayerMovement;
}


function applyMovementWithCollision(player, moveVector, scene) {
    // Y-axis movement
    newPosition.copy(player.position).add(new THREE.Vector3(0, moveVector.y, 0));
    let collisionResult = checkCollision(newPosition, scene, player);
    if (!collisionResult.collides) {
        player.position.y = newPosition.y;
    } else {
        if (moveVector.y < 0) isOnGround = true;
        moveVector.y = 0;
    }

    // X-axis movement
    newPosition.copy(player.position).add(new THREE.Vector3(moveVector.x, 0, 0));
    collisionResult = checkCollision(newPosition, scene, player);
    if (!collisionResult.collides) {
        player.position.x = newPosition.x;
    } else {
        moveVector.x = 0;
    }

    // Z-axis movement
    newPosition.copy(player.position).add(new THREE.Vector3(0, 0, moveVector.z));
    collisionResult = checkCollision(newPosition, scene, player);
    if (!collisionResult.collides) {
        player.position.z = newPosition.z;
    } else {
        moveVector.z = 0;
    }
}

function applyVerticalPhysics(controls, player, scene) {
    if (controls.jump && isOnGround) {
        yVelocity = JUMP_SPEED;
        isOnGround = false;
    }

    yVelocity = Math.max(yVelocity - GRAVITY, TERMINAL_VELOCITY);
    newPosition.copy(player.position);
    newPosition.y += yVelocity;

    const collisionResult = checkCollision(newPosition, scene, player);
    if (!collisionResult.collides) {
        // Allow smooth vertical movement
        player.position.y = newPosition.y;
    } else {
        if (yVelocity < 0) {
            // Just stop vertical movement when hitting ground
            isOnGround = true;
        }
        yVelocity = 0;
    }

    // Ground check
    groundCheck.copy(player.position);
    groundCheck.y -= 0.1;
    if (!checkCollision(groundCheck, scene, player).collides) {
        isOnGround = false;
    }
}

function checkCollision(position, scene, player) {
    if (!player.collisionsEnabled) {
        return { collides: false, normal: new THREE.Vector3() };
    }

    // Adjust collision box to align with grid
    const adjustedPosition = position.clone();
    playerBox.setFromCenterAndSize(
        adjustedPosition,
        new THREE.Vector3(PLAYER_WIDTH, PLAYER_HEIGHT, PLAYER_WIDTH)
    );

    for (const chunkGroup of scene.children) {
        if (chunkGroup.isGroup) {
            for (const instancedMesh of chunkGroup.children) {
                if (instancedMesh.isInstancedMesh) {
                    for (let i = 0; i < instancedMesh.count; i++) {
                        instancedMesh.getMatrixAt(i, matrix);
                        blockPosition.setFromMatrixPosition(matrix);
                        
                        // Adjust block position to match grid
                        blockBox.setFromCenterAndSize(
                            blockPosition,
                            new THREE.Vector3(1, 1, 1)
                        );

                        if (playerBox.intersectsBox(blockBox)) {
                            collisionNormal.subVectors(adjustedPosition, blockPosition).normalize();
                            return { collides: true, normal: collisionNormal };
                        }
                    }
                }
            }
        }
    }
    return { collides: false, normal: new THREE.Vector3() };
}
<|MERGE_RESOLUTION|>--- conflicted
+++ resolved
@@ -256,20 +256,6 @@
     player.isFlying = false;
     player.collisionsEnabled = true;
 
-    let lastTouchX = 0;
-    let lastTouchY = 0;
-    let isPointerLocked = false;
-
-<<<<<<< HEAD
-    const keyToButtonMap = {
-        'w': 'up',
-        'a': 'left',
-        's': 'down',
-        'd': 'right'
-    };
-
-=======
->>>>>>> f03eec65
     function handleKeyEvent(event, isKeyDown) {
         const key = event.key.toLowerCase();
         const keyMap = {
@@ -288,20 +274,7 @@
             controls[keyMap[key]] = isKeyDown;
         }
 
-<<<<<<< HEAD
-        if (keyToButtonMap[key]) {
-            const button = document.getElementById(keyToButtonMap[key]);
-            if (button) {
-                if (isKeyDown) {
-                    button.classList.add('highlight');
-                } else {
-                    button.classList.remove('highlight');
-                }
-            }
-        }
-
-=======
->>>>>>> f03eec65
+        // Handle toggle controls for flying and collision
         if (isKeyDown) {
             switch (key) {
                 case 'f':
@@ -368,20 +341,6 @@
     document.addEventListener('touchmove', onTouchMove);
     document.addEventListener('pointerlockchange', onPointerLockChange);
     document.addEventListener('mousemove', onMouseMove);
-    canvas.addEventListener('click', () => canvas.requestPointerLock());
-<<<<<<< HEAD
-
-    // Add event listeners for touch controls
-    document.getElementById('up').addEventListener('touchstart', () => controls.forward = true);
-    document.getElementById('up').addEventListener('touchend', () => controls.forward = false);
-    document.getElementById('down').addEventListener('touchstart', () => controls.backward = true);
-    document.getElementById('down').addEventListener('touchend', () => controls.backward = false);
-    document.getElementById('left').addEventListener('touchstart', () => controls.left = true);
-    document.getElementById('left').addEventListener('touchend', () => controls.left = false);
-    document.getElementById('right').addEventListener('touchstart', () => controls.right = true);
-    document.getElementById('right').addEventListener('touchend', () => controls.right = false);
-=======
->>>>>>> f03eec65
 
     function updatePlayerMovement() {
         const isSprinting = controls.sprint;
